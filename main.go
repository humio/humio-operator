--- conflicted
+++ resolved
@@ -28,11 +28,6 @@
 	"github.com/go-logr/logr"
 	"github.com/go-logr/zapr"
 	humioapi "github.com/humio/cli/api"
-<<<<<<< HEAD
-	cmapi "github.com/jetstack/cert-manager/pkg/apis/certmanager/v1"
-	openshiftsecurityv1 "github.com/openshift/api/security/v1"
-=======
->>>>>>> 6d836fa2
 
 	// Import all Kubernetes client auth plugins (e.g. Azure, GCP, OIDC, etc.)
 	// to ensure that exec-entrypoint and run can make use of them.
