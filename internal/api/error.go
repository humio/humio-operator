package api

import (
	"fmt"
)

type entityType string

const (
<<<<<<< HEAD
	entityTypeSearchDomain    entityType = "search-domain"
	entityTypeRepository      entityType = "repository"
	entityTypeView            entityType = "view"
	entityTypeGroup           entityType = "group"
	entityTypeIngestToken     entityType = "ingest-token"
	entityTypeParser          entityType = "parser"
	entityTypeAction          entityType = "action"
	entityTypeAlert           entityType = "alert"
	entityTypeFilterAlert     entityType = "filter-alert"
	entityTypeFeatureFlag     entityType = "feature-flag"
	entityTypeScheduledSearch entityType = "scheduled-search"
	entityTypeAggregateAlert  entityType = "aggregate-alert"
	entityTypeUser            entityType = "user"
=======
	entityTypeSearchDomain               entityType = "search-domain"
	entityTypeRepository                 entityType = "repository"
	entityTypeView                       entityType = "view"
	entityTypeIngestToken                entityType = "ingest-token"
	entityTypeParser                     entityType = "parser"
	entityTypeAction                     entityType = "action"
	entityTypeAlert                      entityType = "alert"
	entityTypeFilterAlert                entityType = "filter-alert"
	entityTypeFeatureFlag                entityType = "feature-flag"
	entityTypeScheduledSearch            entityType = "scheduled-search"
	entityTypeAggregateAlert             entityType = "aggregate-alert"
	entityTypeUser                       entityType = "user"
	entityTypeSystemPermissionRole       entityType = "system-permission-role"
	entityTypeOrganizationPermissionRole entityType = "organization-permission-role"
	entityTypeViewPermissionRole         entityType = "view-permission-role"
>>>>>>> 6cf66d55
)

func (e entityType) String() string {
	return string(e)
}

type EntityNotFound struct {
	entityType entityType
	key        string
}

func (e EntityNotFound) EntityType() entityType {
	return e.entityType
}

func (e EntityNotFound) Key() string {
	return e.key
}

func (e EntityNotFound) Error() string {
	return fmt.Sprintf("%s %q not found", e.entityType.String(), e.key)
}

func SearchDomainNotFound(name string) error {
	return EntityNotFound{
		entityType: entityTypeSearchDomain,
		key:        name,
	}
}

func RepositoryNotFound(name string) error {
	return EntityNotFound{
		entityType: entityTypeRepository,
		key:        name,
	}
}

func ViewNotFound(name string) error {
	return EntityNotFound{
		entityType: entityTypeView,
		key:        name,
	}
}

func GroupNotFound(name string) error {
	return EntityNotFound{
		entityType: entityTypeGroup,
		key:        name,
	}
}

func IngestTokenNotFound(name string) error {
	return EntityNotFound{
		entityType: entityTypeIngestToken,
		key:        name,
	}
}

func ParserNotFound(name string) error {
	return EntityNotFound{
		entityType: entityTypeParser,
		key:        name,
	}
}

func ActionNotFound(name string) error {
	return EntityNotFound{
		entityType: entityTypeAction,
		key:        name,
	}
}

func AlertNotFound(name string) error {
	return EntityNotFound{
		entityType: entityTypeAlert,
		key:        name,
	}
}

func FilterAlertNotFound(name string) error {
	return EntityNotFound{
		entityType: entityTypeFilterAlert,
		key:        name,
	}
}

func FeatureFlagNotFound(name string) error {
	return EntityNotFound{
		entityType: entityTypeFeatureFlag,
		key:        name,
	}
}

func ScheduledSearchNotFound(name string) error {
	return EntityNotFound{
		entityType: entityTypeScheduledSearch,
		key:        name,
	}
}

func AggregateAlertNotFound(name string) error {
	return EntityNotFound{
		entityType: entityTypeAggregateAlert,
		key:        name,
	}
}

func UserNotFound(name string) error {
	return EntityNotFound{
		entityType: entityTypeUser,
		key:        name,
	}
}

func SystemPermissionRoleNotFound(name string) error {
	return EntityNotFound{
		entityType: entityTypeSystemPermissionRole,
		key:        name,
	}
}

func OrganizationPermissionRoleNotFound(name string) error {
	return EntityNotFound{
		entityType: entityTypeOrganizationPermissionRole,
		key:        name,
	}
}

func ViewPermissionRoleNotFound(name string) error {
	return EntityNotFound{
		entityType: entityTypeViewPermissionRole,
		key:        name,
	}
}<|MERGE_RESOLUTION|>--- conflicted
+++ resolved
@@ -7,24 +7,10 @@
 type entityType string
 
 const (
-<<<<<<< HEAD
-	entityTypeSearchDomain    entityType = "search-domain"
-	entityTypeRepository      entityType = "repository"
-	entityTypeView            entityType = "view"
-	entityTypeGroup           entityType = "group"
-	entityTypeIngestToken     entityType = "ingest-token"
-	entityTypeParser          entityType = "parser"
-	entityTypeAction          entityType = "action"
-	entityTypeAlert           entityType = "alert"
-	entityTypeFilterAlert     entityType = "filter-alert"
-	entityTypeFeatureFlag     entityType = "feature-flag"
-	entityTypeScheduledSearch entityType = "scheduled-search"
-	entityTypeAggregateAlert  entityType = "aggregate-alert"
-	entityTypeUser            entityType = "user"
-=======
 	entityTypeSearchDomain               entityType = "search-domain"
 	entityTypeRepository                 entityType = "repository"
 	entityTypeView                       entityType = "view"
+	entityTypeGroup                      entityType = "group"
 	entityTypeIngestToken                entityType = "ingest-token"
 	entityTypeParser                     entityType = "parser"
 	entityTypeAction                     entityType = "action"
@@ -37,7 +23,6 @@
 	entityTypeSystemPermissionRole       entityType = "system-permission-role"
 	entityTypeOrganizationPermissionRole entityType = "organization-permission-role"
 	entityTypeViewPermissionRole         entityType = "view-permission-role"
->>>>>>> 6cf66d55
 )
 
 func (e entityType) String() string {
