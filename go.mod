module github.com/humio/humio-operator

<<<<<<< HEAD
go 1.21

toolchain go1.21.0
=======
go 1.22
>>>>>>> b772b294

require (
	github.com/Masterminds/semver/v3 v3.2.1
	github.com/cert-manager/cert-manager v1.12.9
	github.com/cli/shurcooL-graphql v0.0.4
	github.com/go-jose/go-jose/v4 v4.0.1
	github.com/go-logr/logr v1.4.1
	github.com/go-logr/zapr v1.3.0
	github.com/google/go-cmp v0.6.0
	github.com/humio/cli v0.34.2-0.20240611074643-9b1db68658be
	github.com/onsi/ginkgo/v2 v2.17.1
	github.com/onsi/gomega v1.32.0
	github.com/prometheus/client_golang v1.19.0
	go.uber.org/zap v1.27.0
	k8s.io/api v0.29.5
	k8s.io/apimachinery v0.29.5
	k8s.io/client-go v0.29.5
	sigs.k8s.io/controller-runtime v0.15.3
)

require (
	github.com/beorn7/perks v1.0.1 // indirect
	github.com/cespare/xxhash/v2 v2.3.0 // indirect
	github.com/davecgh/go-spew v1.1.2-0.20180830191138-d8f796af33cc // indirect
	github.com/emicklei/go-restful/v3 v3.12.0 // indirect
	github.com/evanphx/json-patch v5.6.0+incompatible // indirect
	github.com/evanphx/json-patch/v5 v5.9.0 // indirect
	github.com/fsnotify/fsnotify v1.7.0 // indirect
	github.com/go-openapi/jsonpointer v0.21.0 // indirect
	github.com/go-openapi/jsonreference v0.21.0 // indirect
	github.com/go-openapi/swag v0.23.0 // indirect
	github.com/go-task/slim-sprig v0.0.0-20230315185526-52ccab3ef572 // indirect
	github.com/gogo/protobuf v1.3.2 // indirect
	github.com/golang/groupcache v0.0.0-20210331224755-41bb18bfe9da // indirect
	github.com/golang/protobuf v1.5.4 // indirect
	github.com/google/gnostic-models v0.6.8 // indirect
	github.com/google/gofuzz v1.2.0 // indirect
	github.com/google/pprof v0.0.0-20240415144954-be81aee2d733 // indirect
	github.com/google/uuid v1.6.0 // indirect
	github.com/imdario/mergo v0.3.16 // indirect
	github.com/josharian/intern v1.0.0 // indirect
	github.com/json-iterator/go v1.1.12 // indirect
	github.com/mailru/easyjson v0.7.7 // indirect
	github.com/modern-go/concurrent v0.0.0-20180306012644-bacd9c7ef1dd // indirect
	github.com/modern-go/reflect2 v1.0.2 // indirect
	github.com/munnerz/goautoneg v0.0.0-20191010083416-a7dc8b61c822 // indirect
	github.com/pkg/errors v0.9.1 // indirect
	github.com/prometheus/client_model v0.6.1 // indirect
	github.com/prometheus/common v0.52.3 // indirect
	github.com/prometheus/procfs v0.13.0 // indirect
	github.com/spf13/pflag v1.0.5 // indirect
	go.uber.org/multierr v1.11.0 // indirect
	golang.org/x/crypto v0.22.0 // indirect
	golang.org/x/net v0.24.0 // indirect
	golang.org/x/oauth2 v0.19.0 // indirect
	golang.org/x/sync v0.7.0 // indirect
	golang.org/x/sys v0.19.0 // indirect
	golang.org/x/term v0.19.0 // indirect
	golang.org/x/text v0.14.0 // indirect
	golang.org/x/time v0.5.0 // indirect
	golang.org/x/tools v0.20.0 // indirect
	gomodules.xyz/jsonpatch/v2 v2.4.0 // indirect
	google.golang.org/protobuf v1.33.0 // indirect
	gopkg.in/inf.v0 v0.9.1 // indirect
	gopkg.in/yaml.v2 v2.4.0 // indirect
	gopkg.in/yaml.v3 v3.0.1 // indirect
	k8s.io/apiextensions-apiserver v0.28.8 // indirect
	k8s.io/component-base v0.28.8 // indirect
	k8s.io/klog/v2 v2.120.1 // indirect
	k8s.io/kube-openapi v0.0.0-20240411171206-dc4e619f62f3 // indirect
	k8s.io/utils v0.0.0-20240310230437-4693a0247e57 // indirect
	sigs.k8s.io/gateway-api v0.8.0-rc2 // indirect
	sigs.k8s.io/json v0.0.0-20221116044647-bc3834ca7abd // indirect
	sigs.k8s.io/structured-merge-diff/v4 v4.4.1 // indirect
	sigs.k8s.io/yaml v1.4.0 // indirect
)<|MERGE_RESOLUTION|>--- conflicted
+++ resolved
@@ -1,12 +1,6 @@
 module github.com/humio/humio-operator
 
-<<<<<<< HEAD
-go 1.21
-
-toolchain go1.21.0
-=======
 go 1.22
->>>>>>> b772b294
 
 require (
 	github.com/Masterminds/semver/v3 v3.2.1
