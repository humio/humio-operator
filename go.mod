--- conflicted
+++ resolved
@@ -10,13 +10,8 @@
 	github.com/go-logr/logr v1.4.2
 	github.com/go-logr/zapr v1.3.0
 	github.com/google/go-cmp v0.6.0
-<<<<<<< HEAD
 	github.com/humio/cli v0.36.0
-	github.com/onsi/ginkgo/v2 v2.19.0
-=======
-	github.com/humio/cli v0.35.2-0.20240712113350-4d23462e72b6
 	github.com/onsi/ginkgo/v2 v2.20.0
->>>>>>> 5927362c
 	github.com/onsi/gomega v1.34.1
 	github.com/prometheus/client_golang v1.19.0
 	go.uber.org/zap v1.27.0
@@ -43,11 +38,7 @@
 	github.com/golang/protobuf v1.5.4 // indirect
 	github.com/google/gnostic-models v0.6.8 // indirect
 	github.com/google/gofuzz v1.2.0 // indirect
-<<<<<<< HEAD
-	github.com/google/pprof v0.0.0-20240424215950-a892ee059fd6 // indirect
-=======
 	github.com/google/pprof v0.0.0-20240727154555-813a5fbdbec8 // indirect
->>>>>>> 5927362c
 	github.com/google/uuid v1.6.0 // indirect
 	github.com/imdario/mergo v0.3.16 // indirect
 	github.com/josharian/intern v1.0.0 // indirect
@@ -62,18 +53,6 @@
 	github.com/prometheus/procfs v0.13.0 // indirect
 	github.com/spf13/pflag v1.0.5 // indirect
 	go.uber.org/multierr v1.11.0 // indirect
-<<<<<<< HEAD
-	golang.org/x/crypto v0.25.0 // indirect
-	golang.org/x/exp v0.0.0-20240719175910-8a7402abbf56 // indirect
-	golang.org/x/net v0.27.0 // indirect
-	golang.org/x/oauth2 v0.19.0 // indirect
-	golang.org/x/sync v0.7.0 // indirect
-	golang.org/x/sys v0.22.0 // indirect
-	golang.org/x/term v0.22.0 // indirect
-	golang.org/x/text v0.16.0 // indirect
-	golang.org/x/time v0.5.0 // indirect
-	golang.org/x/tools v0.23.0 // indirect
-=======
 	golang.org/x/crypto v0.26.0 // indirect
 	golang.org/x/exp v0.0.0-20240719175910-8a7402abbf56 // indirect
 	golang.org/x/net v0.28.0 // indirect
@@ -84,7 +63,6 @@
 	golang.org/x/text v0.17.0 // indirect
 	golang.org/x/time v0.5.0 // indirect
 	golang.org/x/tools v0.24.0 // indirect
->>>>>>> 5927362c
 	gomodules.xyz/jsonpatch/v2 v2.4.0 // indirect
 	google.golang.org/protobuf v1.34.1 // indirect
 	gopkg.in/inf.v0 v0.9.1 // indirect
