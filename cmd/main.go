/*
Copyright 2020 Humio https://humio.com

Licensed under the Apache License, Version 2.0 (the "License");
you may not use this file except in compliance with the License.
You may obtain a copy of the License at

    http://www.apache.org/licenses/LICENSE-2.0

Unless required by applicable law or agreed to in writing, software
distributed under the License is distributed on an "AS IS" BASIS,
WITHOUT WARRANTIES OR CONDITIONS OF ANY KIND, either express or implied.
See the License for the specific language governing permissions and
limitations under the License.
*/

package main

import (
	"crypto/tls"
	"flag"
	"fmt"
	"os"
	"path/filepath"
	"time"

	cmapi "github.com/cert-manager/cert-manager/pkg/apis/certmanager/v1"
	"github.com/go-logr/logr"
	"github.com/go-logr/zapr"
	uberzap "go.uber.org/zap"

	"github.com/humio/humio-operator/internal/controller"
	"github.com/humio/humio-operator/internal/helpers"
	"github.com/humio/humio-operator/internal/humio"

	// Import all Kubernetes client auth plugins (e.g. Azure, GCP, OIDC, etc.)
	// to ensure that exec-entrypoint and run can make use of them.
	_ "k8s.io/client-go/plugin/pkg/client/auth"

	"k8s.io/apimachinery/pkg/runtime"
	utilruntime "k8s.io/apimachinery/pkg/util/runtime"
	clientgoscheme "k8s.io/client-go/kubernetes/scheme"
	ctrl "sigs.k8s.io/controller-runtime"
	"sigs.k8s.io/controller-runtime/pkg/certwatcher"
	"sigs.k8s.io/controller-runtime/pkg/healthz"
	"sigs.k8s.io/controller-runtime/pkg/metrics/filters"
	metricsserver "sigs.k8s.io/controller-runtime/pkg/metrics/server"
	"sigs.k8s.io/controller-runtime/pkg/webhook"

	corev1alpha1 "github.com/humio/humio-operator/api/v1alpha1"
	// +kubebuilder:scaffold:imports
)

var (
	scheme = runtime.NewScheme()

	// We override these using ldflags when running "go build"
	commit  = "none"
	date    = "unknown"
	version = "master"
)

func init() {
	utilruntime.Must(clientgoscheme.AddToScheme(scheme))

	utilruntime.Must(corev1alpha1.AddToScheme(scheme))
	// +kubebuilder:scaffold:scheme
}

func main() {
	var metricsAddr string
	var metricsCertPath, metricsCertName, metricsCertKey string
	var webhookCertPath, webhookCertName, webhookCertKey string
	var enableLeaderElection bool
	var probeAddr string
	var secureMetrics bool
	var enableHTTP2 bool
	var tlsOpts []func(*tls.Config)
	var requeuePeriod time.Duration

	flag.StringVar(&metricsAddr, "metrics-bind-address", "0", "The address the metrics endpoint binds to. "+
		"Use :8443 for HTTPS or :8080 for HTTP, or leave as 0 to disable the metrics service.")
	flag.StringVar(&probeAddr, "health-probe-bind-address", ":8081", "The address the probe endpoint binds to.")
	flag.BoolVar(&enableLeaderElection, "leader-elect", false,
		"Enable leader election for controller manager. "+
			"Enabling this will ensure there is only one active controller manager.")
	flag.BoolVar(&secureMetrics, "metrics-secure", true,
		"If set, the metrics endpoint is served securely via HTTPS. Use --metrics-secure=false to use HTTP instead.")
	flag.StringVar(&webhookCertPath, "webhook-cert-path", "", "The directory that contains the webhook certificate.")
	flag.StringVar(&webhookCertName, "webhook-cert-name", "tls.crt", "The name of the webhook certificate file.")
	flag.StringVar(&webhookCertKey, "webhook-cert-key", "tls.key", "The name of the webhook key file.")
	flag.StringVar(&metricsCertPath, "metrics-cert-path", "",
		"The directory that contains the metrics server certificate.")
	flag.StringVar(&metricsCertName, "metrics-cert-name", "tls.crt", "The name of the metrics server certificate file.")
	flag.StringVar(&metricsCertKey, "metrics-cert-key", "tls.key", "The name of the metrics server key file.")
	flag.BoolVar(&enableHTTP2, "enable-http2", false,
		"If set, HTTP/2 will be enabled for the metrics and webhook servers")
	flag.DurationVar(&requeuePeriod, "requeue-period", 15*time.Second,
		"The default reconciliation requeue period for all Humio* resources.")
	flag.Parse()

	var log logr.Logger
	zapLog, _ := helpers.NewLogger()
	defer func(zapLog *uberzap.Logger) {
		_ = zapLog.Sync()
	}(zapLog)
	log = zapr.NewLogger(zapLog).WithValues("Operator.Commit", commit, "Operator.Date", date, "Operator.Version", version)
	ctrl.SetLogger(log)

	// if the enable-http2 flag is false (the default), http/2 should be disabled
	// due to its vulnerabilities. More specifically, disabling http/2 will
	// prevent from being vulnerable to the HTTP/2 Stream Cancellation and
	// Rapid Reset CVEs. For more information see:
	// - https://github.com/advisories/GHSA-qppj-fm5r-hxr3
	// - https://github.com/advisories/GHSA-4374-p667-p6c8
	disableHTTP2 := func(c *tls.Config) {
		ctrl.Log.Info("disabling http/2")
		c.NextProtos = []string{"http/1.1"}
	}

	if !enableHTTP2 {
		tlsOpts = append(tlsOpts, disableHTTP2)
	}

	// Create watchers for metrics and webhooks certificates
	var metricsCertWatcher, webhookCertWatcher *certwatcher.CertWatcher

	// Initial webhook TLS options
	webhookTLSOpts := tlsOpts

	if len(webhookCertPath) > 0 {
		ctrl.Log.Info("Initializing webhook certificate watcher using provided certificates",
			"webhook-cert-path", webhookCertPath, "webhook-cert-name", webhookCertName, "webhook-cert-key", webhookCertKey)

		var err error
		webhookCertWatcher, err = certwatcher.New(
			filepath.Join(webhookCertPath, webhookCertName),
			filepath.Join(webhookCertPath, webhookCertKey),
		)
		if err != nil {
			ctrl.Log.Error(err, "Failed to initialize webhook certificate watcher")
			os.Exit(1)
		}

		webhookTLSOpts = append(webhookTLSOpts, func(config *tls.Config) {
			config.GetCertificate = webhookCertWatcher.GetCertificate
		})
	}

	webhookServer := webhook.NewServer(webhook.Options{
		TLSOpts: webhookTLSOpts,
	})

	// Metrics endpoint is enabled in 'config/default/kustomization.yaml'. The Metrics options configure the server.
	// More info:
	// - https://pkg.go.dev/sigs.k8s.io/controller-runtime@v0.19.4/pkg/metrics/server
	// - https://book.kubebuilder.io/reference/metrics.html
	metricsServerOptions := metricsserver.Options{
		BindAddress:   metricsAddr,
		SecureServing: secureMetrics,
		TLSOpts:       tlsOpts,
	}

	if secureMetrics {
		// FilterProvider is used to protect the metrics endpoint with authn/authz.
		// These configurations ensure that only authorized users and service accounts
		// can access the metrics endpoint. The RBAC are configured in 'config/rbac/kustomization.yaml'. More info:
		// https://pkg.go.dev/sigs.k8s.io/controller-runtime@v0.19.4/pkg/metrics/filters#WithAuthenticationAndAuthorization
		metricsServerOptions.FilterProvider = filters.WithAuthenticationAndAuthorization
	}

	// If the certificate is not specified, controller-runtime will automatically
	// generate self-signed certificates for the metrics server. While convenient for development and testing,
	// this setup is not recommended for production.
	//
	// TODO(user): If you enable certManager, uncomment the following lines:
	// - [METRICS-WITH-CERTS] at config/default/kustomization.yaml to generate and use certificates
	// managed by cert-manager for the metrics server.
	// - [PROMETHEUS-WITH-CERTS] at config/prometheus/kustomization.yaml for TLS certification.
	if len(metricsCertPath) > 0 {
		ctrl.Log.Info("Initializing metrics certificate watcher using provided certificates",
			"metrics-cert-path", metricsCertPath, "metrics-cert-name", metricsCertName, "metrics-cert-key", metricsCertKey)

		var err error
		metricsCertWatcher, err = certwatcher.New(
			filepath.Join(metricsCertPath, metricsCertName),
			filepath.Join(metricsCertPath, metricsCertKey),
		)
		if err != nil {
			ctrl.Log.Error(err, "to initialize metrics certificate watcher", "error", err)
			os.Exit(1)
		}

		metricsServerOptions.TLSOpts = append(metricsServerOptions.TLSOpts, func(config *tls.Config) {
			config.GetCertificate = metricsCertWatcher.GetCertificate
		})
	}

	mgr, err := ctrl.NewManager(ctrl.GetConfigOrDie(), ctrl.Options{
		Scheme:                 scheme,
		Metrics:                metricsServerOptions,
		WebhookServer:          webhookServer,
		HealthProbeBindAddress: probeAddr,
		LeaderElection:         enableLeaderElection,
		LeaderElectionID:       "d7845218.humio.com",
		Logger:                 log,
		// LeaderElectionReleaseOnCancel defines if the leader should step down voluntarily
		// when the Manager ends. This requires the binary to immediately end when the
		// Manager is stopped, otherwise, this setting is unsafe. Setting this significantly
		// speeds up voluntary leader transitions as the new leader don't have to wait
		// LeaseDuration time first.
		//
		// In the default scaffold provided, the program ends immediately after
		// the manager stops, so would be fine to enable this option. However,
		// if you are doing or is intended to do any operation such as perform cleanups
		// after the manager stops then its usage might be unsafe.
		// LeaderElectionReleaseOnCancel: true,
	})
	if err != nil {
		ctrl.Log.Error(err, "unable to start manager")
		os.Exit(1)
	}

	if helpers.UseCertManager() {
		if err = cmapi.AddToScheme(mgr.GetScheme()); err != nil {
			ctrl.Log.Error(err, "unable to add cert-manager to scheme")
			os.Exit(2)
		}
	}

	setupControllers(mgr, log, requeuePeriod)

	if metricsCertWatcher != nil {
		ctrl.Log.Info("Adding metrics certificate watcher to manager")
		if err := mgr.Add(metricsCertWatcher); err != nil {
			ctrl.Log.Error(err, "unable to add metrics certificate watcher to manager")
			os.Exit(1)
		}
	}

	if webhookCertWatcher != nil {
		ctrl.Log.Info("Adding webhook certificate watcher to manager")
		if err := mgr.Add(webhookCertWatcher); err != nil {
			ctrl.Log.Error(err, "unable to add webhook certificate watcher to manager")
			os.Exit(1)
		}
	}

	if err := mgr.AddHealthzCheck("healthz", healthz.Ping); err != nil {
		ctrl.Log.Error(err, "unable to set up health check")
		os.Exit(1)
	}
	if err := mgr.AddReadyzCheck("readyz", healthz.Ping); err != nil {
		ctrl.Log.Error(err, "unable to set up ready check")
		os.Exit(1)
	}

	ctrl.Log.Info(fmt.Sprintf("starting manager for humio-operator %s (%s on %s)", version, commit, date))
	if err := mgr.Start(ctrl.SetupSignalHandler()); err != nil {
		ctrl.Log.Error(err, "problem running manager")
		os.Exit(1)
	}
}

func setupControllers(mgr ctrl.Manager, log logr.Logger, requeuePeriod time.Duration) {
	var err error
	userAgent := fmt.Sprintf("humio-operator/%s (%s on %s)", version, commit, date)

	if err = (&controller.HumioActionReconciler{
		Client: mgr.GetClient(),
		CommonConfig: controller.CommonConfig{
			RequeuePeriod: requeuePeriod,
		},
		HumioClient: humio.NewClient(log, userAgent),
		BaseLogger:  log,
	}).SetupWithManager(mgr); err != nil {
		ctrl.Log.Error(err, "unable to create controller", "controller", "HumioAction")
		os.Exit(1)
	}
	if err = (&controller.HumioAggregateAlertReconciler{
		Client: mgr.GetClient(),
		CommonConfig: controller.CommonConfig{
			RequeuePeriod: requeuePeriod,
		},
		HumioClient: humio.NewClient(log, userAgent),
		BaseLogger:  log,
	}).SetupWithManager(mgr); err != nil {
		ctrl.Log.Error(err, "unable to create controller", "controller", "HumioAggregateAlert")
		os.Exit(1)
	}
	if err = (&controller.HumioAlertReconciler{
		Client: mgr.GetClient(),
		CommonConfig: controller.CommonConfig{
			RequeuePeriod: requeuePeriod,
		},
		HumioClient: humio.NewClient(log, userAgent),
		BaseLogger:  log,
	}).SetupWithManager(mgr); err != nil {
		ctrl.Log.Error(err, "unable to create controller", "controller", "HumioAlert")
		os.Exit(1)
	}
	if err = (&controller.HumioBootstrapTokenReconciler{
		Client: mgr.GetClient(),
		CommonConfig: controller.CommonConfig{
			RequeuePeriod: requeuePeriod,
		},
		BaseLogger: log,
	}).SetupWithManager(mgr); err != nil {
		ctrl.Log.Error(err, "unable to create controller", "controller", "HumioBootstrapToken")
		os.Exit(1)
	}
	if err = (&controller.HumioClusterReconciler{
		Client: mgr.GetClient(),
		CommonConfig: controller.CommonConfig{
			RequeuePeriod: requeuePeriod,
		},
		HumioClient: humio.NewClient(log, userAgent),
		BaseLogger:  log,
	}).SetupWithManager(mgr); err != nil {
		ctrl.Log.Error(err, "unable to create controller", "controller", "HumioCluster")
		os.Exit(1)
	}
	if err = (&controller.HumioExternalClusterReconciler{
		Client: mgr.GetClient(),
		CommonConfig: controller.CommonConfig{
			RequeuePeriod: requeuePeriod,
		},
		HumioClient: humio.NewClient(log, userAgent),
		BaseLogger:  log,
	}).SetupWithManager(mgr); err != nil {
		ctrl.Log.Error(err, "unable to create controller", "controller", "HumioExternalCluster")
		os.Exit(1)
	}
	if err = (&controller.HumioFilterAlertReconciler{
		Client: mgr.GetClient(),
		CommonConfig: controller.CommonConfig{
			RequeuePeriod: requeuePeriod,
		},
		HumioClient: humio.NewClient(log, userAgent),
		BaseLogger:  log,
	}).SetupWithManager(mgr); err != nil {
		ctrl.Log.Error(err, "unable to create controller", "controller", "HumioFilterAlert")
	}
	if err = (&controller.HumioFeatureFlagReconciler{
		Client: mgr.GetClient(),
		CommonConfig: controller.CommonConfig{
			RequeuePeriod: requeuePeriod,
		},
		HumioClient: humio.NewClient(log, userAgent),
		BaseLogger:  log,
	}).SetupWithManager(mgr); err != nil {
		ctrl.Log.Error(err, "unable to create controller", "controller", "HumioFeatureFlag")
	}
	if err = (&controller.HumioIngestTokenReconciler{
		Client: mgr.GetClient(),
		CommonConfig: controller.CommonConfig{
			RequeuePeriod: requeuePeriod,
		},
		HumioClient: humio.NewClient(log, userAgent),
		BaseLogger:  log,
	}).SetupWithManager(mgr); err != nil {
		ctrl.Log.Error(err, "unable to create controller", "controller", "HumioIngestToken")
		os.Exit(1)
	}
	if err = (&controller.HumioParserReconciler{
		Client: mgr.GetClient(),
		CommonConfig: controller.CommonConfig{
			RequeuePeriod: requeuePeriod,
		},
		HumioClient: humio.NewClient(log, userAgent),
		BaseLogger:  log,
	}).SetupWithManager(mgr); err != nil {
		ctrl.Log.Error(err, "unable to create controller", "controller", "HumioParser")
		os.Exit(1)
	}
	if err = (&controller.HumioRepositoryReconciler{
		Client: mgr.GetClient(),
		CommonConfig: controller.CommonConfig{
			RequeuePeriod: requeuePeriod,
		},
		HumioClient: humio.NewClient(log, userAgent),
		BaseLogger:  log,
	}).SetupWithManager(mgr); err != nil {
		ctrl.Log.Error(err, "unable to create controller", "controller", "HumioRepository")
		os.Exit(1)
	}
	if err = (&controller.HumioScheduledSearchReconciler{
		Client: mgr.GetClient(),
		CommonConfig: controller.CommonConfig{
			RequeuePeriod: requeuePeriod,
		},
		HumioClient: humio.NewClient(log, userAgent),
		BaseLogger:  log,
	}).SetupWithManager(mgr); err != nil {
		ctrl.Log.Error(err, "unable to create controller", "controller", "HumioScheduledSearch")
		os.Exit(1)
	}
	if err = (&controller.HumioViewReconciler{
		Client: mgr.GetClient(),
		CommonConfig: controller.CommonConfig{
			RequeuePeriod: requeuePeriod,
		},
		HumioClient: humio.NewClient(log, userAgent),
		BaseLogger:  log,
	}).SetupWithManager(mgr); err != nil {
		ctrl.Log.Error(err, "unable to create controller", "controller", "HumioView")
		os.Exit(1)
	}
	if err = (&controller.HumioUserReconciler{
		Client: mgr.GetClient(),
		CommonConfig: controller.CommonConfig{
			RequeuePeriod: requeuePeriod,
		},
		HumioClient: humio.NewClient(log, userAgent),
		BaseLogger:  log,
	}).SetupWithManager(mgr); err != nil {
		ctrl.Log.Error(err, "unable to create controller", "controller", "HumioUser")
		os.Exit(1)
	}
<<<<<<< HEAD
	if err = (&controller.HumioGroupReconciler{
=======
	if err = (&controller.HumioViewPermissionRoleReconciler{
>>>>>>> 6cf66d55
		Client: mgr.GetClient(),
		CommonConfig: controller.CommonConfig{
			RequeuePeriod: requeuePeriod,
		},
		HumioClient: humio.NewClient(log, userAgent),
		BaseLogger:  log,
	}).SetupWithManager(mgr); err != nil {
<<<<<<< HEAD
		ctrl.Log.Error(err, "unable to create controller", "controller", "HumioGroup")
		os.Exit(1)
	}
=======
		ctrl.Log.Error(err, "unable to create controller", "controller", "HumioViewPermissionRole")
		os.Exit(1)
	}
	if err = (&controller.HumioSystemPermissionRoleReconciler{
		Client: mgr.GetClient(),
		CommonConfig: controller.CommonConfig{
			RequeuePeriod: requeuePeriod,
		},
		HumioClient: humio.NewClient(log, userAgent),
		BaseLogger:  log,
	}).SetupWithManager(mgr); err != nil {
		ctrl.Log.Error(err, "unable to create controller", "controller", "HumioSystemPermissionRole")
		os.Exit(1)
	}
	if err = (&controller.HumioOrganizationPermissionRoleReconciler{
		Client: mgr.GetClient(),
		CommonConfig: controller.CommonConfig{
			RequeuePeriod: requeuePeriod,
		},
		HumioClient: humio.NewClient(log, userAgent),
		BaseLogger:  log,
	}).SetupWithManager(mgr); err != nil {
		ctrl.Log.Error(err, "unable to create controller", "controller", "HumioOrganizationPermissionRole")
		os.Exit(1)
	}
	// +kubebuilder:scaffold:builder
>>>>>>> 6cf66d55
}<|MERGE_RESOLUTION|>--- conflicted
+++ resolved
@@ -417,23 +417,25 @@
 		ctrl.Log.Error(err, "unable to create controller", "controller", "HumioUser")
 		os.Exit(1)
 	}
-<<<<<<< HEAD
 	if err = (&controller.HumioGroupReconciler{
-=======
+		Client: mgr.GetClient(),
+		CommonConfig: controller.CommonConfig{
+			RequeuePeriod: requeuePeriod,
+		},
+		HumioClient: humio.NewClient(log, userAgent),
+		BaseLogger:  log,
+	}).SetupWithManager(mgr); err != nil {
+		ctrl.Log.Error(err, "unable to create controller", "controller", "HumioGroup")
+		os.Exit(1)
+	}
 	if err = (&controller.HumioViewPermissionRoleReconciler{
->>>>>>> 6cf66d55
-		Client: mgr.GetClient(),
-		CommonConfig: controller.CommonConfig{
-			RequeuePeriod: requeuePeriod,
-		},
-		HumioClient: humio.NewClient(log, userAgent),
-		BaseLogger:  log,
-	}).SetupWithManager(mgr); err != nil {
-<<<<<<< HEAD
-		ctrl.Log.Error(err, "unable to create controller", "controller", "HumioGroup")
-		os.Exit(1)
-	}
-=======
+		Client: mgr.GetClient(),
+		CommonConfig: controller.CommonConfig{
+			RequeuePeriod: requeuePeriod,
+		},
+		HumioClient: humio.NewClient(log, userAgent),
+		BaseLogger:  log,
+	}).SetupWithManager(mgr); err != nil {
 		ctrl.Log.Error(err, "unable to create controller", "controller", "HumioViewPermissionRole")
 		os.Exit(1)
 	}
@@ -460,5 +462,4 @@
 		os.Exit(1)
 	}
 	// +kubebuilder:scaffold:builder
->>>>>>> 6cf66d55
 }