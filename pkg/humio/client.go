--- conflicted
+++ resolved
@@ -767,7 +767,15 @@
 	return actionIdMap, nil
 }
 
-<<<<<<< HEAD
+func (h *ClientConfig) ValidateActionsForFilterAlert(config *humioapi.Config, req reconcile.Request, hfa *humiov1alpha1.HumioFilterAlert) error {
+	for _, actionNameForAlert := range hfa.Spec.Actions {
+		if _, err := h.getAndValidateAction(config, req, actionNameForAlert, hfa.Spec.ViewName); err != nil {
+			return fmt.Errorf("problem getting action for filter alert %s: %w", hfa.Spec.Name, err)
+		}
+	}
+	return nil
+}
+
 func (h *ClientConfig) AddUser(config *humioapi.Config, req reconcile.Request, hu *humiov1alpha1.HumioUser) (*humioapi.User, error) {
 	user := humioapi.User{Username: hu.Spec.Username}
 	_, err := h.GetHumioClient(config, req).Users().Add(hu.Spec.Username, humioapi.UserChangeSet{
@@ -823,13 +831,4 @@
 		return fmt.Errorf("could not delete user: %w", err)
 	}
 	return err
-=======
-func (h *ClientConfig) ValidateActionsForFilterAlert(config *humioapi.Config, req reconcile.Request, hfa *humiov1alpha1.HumioFilterAlert) error {
-	for _, actionNameForAlert := range hfa.Spec.Actions {
-		if _, err := h.getAndValidateAction(config, req, actionNameForAlert, hfa.Spec.ViewName); err != nil {
-			return fmt.Errorf("problem getting action for filter alert %s: %w", hfa.Spec.Name, err)
-		}
-	}
-	return nil
->>>>>>> 6d836fa2
 }