--- conflicted
+++ resolved
@@ -69,11 +69,7 @@
           ./kind delete cluster || true
           make clean
 
-<<<<<<< HEAD
           echo cleaning up docker files as kind load docker-image seems to leave dangling files in the data directory that docker does not detect and so pruning with docker cli doesnt work
-=======
-          echo cleaning up docker files as kind load docker-image seems to leave dangling files in the data directory that docker does not detect and so pruning with docker cli doesn't work
->>>>>>> 035adff0
           sudo systemctl stop docker
           sudo rm -rf /var/lib/docker
           sudo systemctl start docker